--- conflicted
+++ resolved
@@ -1,12 +1,5 @@
-<<<<<<< HEAD
-﻿using System.IO;
-using MarkSFrancis.Console;
-using MarkSFrancis.IO.Factory;
-using MarkSFrancis.IO.Json.Streams;
-=======
 ﻿using MarkSFrancis.Console;
 using MarkSFrancis.Drawing;
->>>>>>> a7650310
 
 namespace SyntaxTest
 {
@@ -16,8 +9,6 @@
 
         static void Main()
         {
-<<<<<<< HEAD
-=======
             var color = new Color
             {
                 Red = 255
@@ -25,7 +16,6 @@
 
             Console.WriteLine(color.ToHexColor());
 
->>>>>>> a7650310
             Console.ReadKey();
         }
 
